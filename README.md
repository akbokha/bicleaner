--- conflicted
+++ resolved
@@ -94,11 +94,8 @@
 Running the provided testset is recommended to check that Bicleaner is working as expected. The testset can be run with Pytest:
 
 ```
-<<<<<<< HEAD
 python3 -m pytest  tests/bicleaner_test.py -s
-=======
-python3 -m pip pytest -s tests/bicleaner_test.py
->>>>>>> a1df3ade
+
 ```
 If everything went ok, a "1 passed in xx.xx seconds" message will be shown.
 
