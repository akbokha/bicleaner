--- conflicted
+++ resolved
@@ -20,18 +20,13 @@
 from timeit import default_timer
 from toolwrapper import ToolWrapper
 
-from mosestokenizer import MosesTokenizer
-
 #Allows to load modules while inside or outside the package
 try:
     from .features import feature_extract, Features
     from .prob_dict import ProbabilisticDictionary
     from .util import no_escaping, check_positive, check_positive_or_zero, check_positive_between_zero_and_one, logging_setup
     from .bicleaner_hardrules import *
-<<<<<<< HEAD
-
-=======
->>>>>>> a5e0bbd7
+
 except (ImportError, SystemError):
     from features import feature_extract, Features
     from prob_dict import ProbabilisticDictionary
@@ -160,7 +155,6 @@
 #    cProfile.runctx('classifier_process(i, jobs_queue, output_queue, args)', globals(), locals(), 'profiling-{}.out'.format(i))
 
 def classifier_process(i, jobs_queue, output_queue, args):
-<<<<<<< HEAD
     source_tokeniser = ToolWrapper(args.source_tokeniser_path.split(' '))
     target_tokeniser = ToolWrapper(args.target_tokeniser_path.split(' '))
     while True:
@@ -180,55 +174,61 @@
                         # print("SENTENCE PAIR: %%{}%%".format(i))
                         # print(Features(features)) # debug
                         feats.append([float(v) for v in features])
-=======
-    with MosesTokenizer(args.source_lang) as source_tokenizer, MosesTokenizer(args.target_lang) as target_tokenizer:
-        while True:
-            job = jobs_queue.get()
-            if job:
-                logging.debug("Job {0}".format(job.__repr__()))
-                nblock, filein_name = job
-                ojob = None
-                with open(filein_name, 'r') as filein, NamedTemporaryFile(mode="w", delete=False, dir=args.tmp_dir) as fileout:
-                    logging.debug("Classification: creating temporary filename {0}".format(fileout.name))
-                    feats = []
-
-                    for i in filein:
-                        parts = i.split("\t")
-                        if len(parts) >= 4 and len(parts[2].strip()) != 0 and len(parts[3].strip()) != 0 and wrong_tu(parts[2].strip(),parts[3].strip(), args)== False:
-                            features = feature_extract(parts[2], parts[3], source_tokenizer, target_tokenizer, args)
-                            # print("SENTENCE PAIR: %%{}%%".format(i))
-                            # print(Features(features)) # debug
-                            feats.append([float(v) for v in features])
-                        
-
-                    predictions = args.clf.predict_proba(np.array(feats)) if len(feats) > 0 else []
-                    filein.seek(0)
-
-                    piter = iter(predictions)
-                    for i in filein:
-                        parts = i.split("\t")
-                        if len(parts) >= 4 and len(parts[2].strip()) != 0 and len(parts[3].strip()) != 0 and wrong_tu(parts[2].strip(),parts[3].strip(), args)== False:
-                            p = next(piter)
-                            fileout.write(i.strip())
-                            fileout.write("\t")
-                            fileout.write(str(p[1]))
-                            fileout.write("\n")
-                        else:
-                            fileout.write(i.strip("\n"))
-                            fileout.write("\t0\n")
-
-                    ojob = (nblock, fileout.name)
-                    filein.close()
-                    fileout.close()
-                 
-                if ojob:                    
-                    output_queue.put(ojob)
->>>>>>> a5e0bbd7
                     
-                os.unlink(filein_name)
-            else:
-                logging.debug("Exiting worker")
-                break
+
+                predictions = args.clf.predict_proba(np.array(feats)) if len(feats) > 0 else []
+                filein.seek(0)
+
+                piter = iter(predictions)
+                for i in filein:
+                    parts = i.split("\t")
+                    if len(parts) >= 4 and len(parts[2].strip()) != 0 and len(parts[3].strip()) != 0 and wrong_tu(parts[2].strip(),parts[3].strip(), args)== False:
+                        p = next(piter)
+                        fileout.write(i.strip())
+                        fileout.write("\t")
+                        fileout.write(str(p[1]))
+                        fileout.write("\n")
+                    else:
+                        fileout.write(i.strip("\n"))
+                        fileout.write("\t0\n")
+
+                ojob = (nblock, fileout.name)
+                filein.close()
+                fileout.close()
+             
+            if ojob:                    
+                output_queue.put(ojob)
+                
+            os.unlink(filein_name)
+                    
+
+                predictions = args.clf.predict_proba(np.array(feats)) if len(feats) > 0 else []
+                filein.seek(0)
+
+                piter = iter(predictions)
+                for i in filein:
+                    parts = i.split("\t")
+                    if len(parts) >= 4 and len(parts[2].strip()) != 0 and len(parts[3].strip()) != 0 and wrong_tu(parts[2].strip(),parts[3].strip(), args)== False:
+                        p = next(piter)
+                        fileout.write(i.strip())
+                        fileout.write("\t")
+                        fileout.write(str(p[1]))
+                        fileout.write("\n")
+                    else:
+                        fileout.write(i.strip("\n"))
+                        fileout.write("\t0\n")
+
+                ojob = (nblock, fileout.name)
+                filein.close()
+                fileout.close()
+             
+            if ojob:                    
+                output_queue.put(ojob)
+                
+            os.unlink(filein_name)
+        else:
+            logging.debug("Exiting worker")
+            break
 
 def mapping_process(args, jobs_queue):
     logging.info("Start mapping")
