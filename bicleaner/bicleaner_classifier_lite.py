--- conflicted
+++ resolved
@@ -11,13 +11,8 @@
 
 from tempfile import NamedTemporaryFile, gettempdir
 from timeit import default_timer
-<<<<<<< HEAD
 from toolwrapper import ToolWrapper
 
-=======
-
-from mosestokenizer import MosesTokenizer
->>>>>>> a5e0bbd7
 
 #Allows to load modules while inside or outside the package
 try:
@@ -139,7 +134,6 @@
     batch_size = 10000
     buf_sent = []
     buf_feat = []
-<<<<<<< HEAD
     source_tokeniser = ToolWrapper(args.source_tokeniser_path.split(' '))
     target_tokeniser = ToolWrapper(args.target_tokeniser_path.split(' '))
     for i in args.input:
@@ -154,39 +148,6 @@
         
         if (nline % batch_size) == 0:
             args.clf.set_params(n_jobs = 1)
-=======
-    
-    with MosesTokenizer(args.source_lang) as source_tokenizer, MosesTokenizer(args.target_lang) as target_tokenizer:
-        for i in args.input:
-            nline += 1
-            parts = i.split("\t")
-            if len(parts) >= 4 and len(parts[2].strip()) != 0 and len(parts[3].strip()) != 0 and wrong_tu(parts[2].strip(),parts[3].strip(), args)== False:
-                buf_sent.append((1, i))
-                features = feature_extract(parts[2], parts[3], source_tokenizer, target_tokenizer, args)
-                buf_feat.append([float(v) for v in features])
-            else:
-                buf_sent.append((0, i))
-            
-            if (nline % batch_size) == 0:
-                args.clf.set_params(n_jobs = 1)
-                predictions = args.clf.predict_proba(np.array(buf_feat)) if len(buf_feat) > 0 else []
-                p = iter(predictions)
-                
-                for k, l in buf_sent:
-                    if k == 1:
-                        args.output.write(l.strip())
-                        args.output.write("\t")
-                        args.output.write(str(next(p)[1]))
-                        args.output.write("\n")
-                    else:
-                        args.output.write(l.strip("\n"))
-                        args.output.write("\t0\n")
-
-                buf_feat = []
-                buf_sent = []
-
-        if len(buf_sent) > 0:
->>>>>>> a5e0bbd7
             predictions = args.clf.predict_proba(np.array(buf_feat)) if len(buf_feat) > 0 else []
             p = iter(predictions)
                 
