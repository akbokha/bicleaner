#!/usr/bin/env python

import logging
import math
import pycld2
import re
import regex
import random
import string

<<<<<<< HEAD
=======
FEATURES_VERSION = 2
>>>>>>> 2e0b6934

#Allows to load modules while inside or outside the package
try:
    from .util import no_escaping, regex_alpha
except (SystemError, ImportError):
    from util import no_escaping, regex_alpha
    
from collections import Counter

re_repetition          = re.compile(r'((\w)\2{2,})')

regex_punct            = regex.compile("^[[:punct:]]+$")

regex_punctuation      = regex.compile("[[:punct:]]")
regex_arabic           = regex.compile("[\p{Arabic}]")
regex_greek            = regex.compile("[\p{Greek}]")
regex_han              = regex.compile("[\p{Han}]")
regex_hangul           = regex.compile("[\p{Hangul}]")
regex_hebrew           = regex.compile("[\p{Hebrew}]")
regex_latin            = regex.compile("[\p{Latin}]")
regex_latin_extended_a = regex.compile("[\p{InLatin_Extended-A}]")
regex_latin_extended_b = regex.compile("[\p{InLatin_Extended-B}]")
regex_latin_supplement = regex.compile("[\p{InLatin-1_Supplement}]")
regex_basic_latin      = regex.compile("[\p{InBasic_Latin}]")
regex_hiragana         = regex.compile("[\p{Hiragana}]")
regex_katakana         = regex.compile("[\p{Katakana}]")
regex_cyrillic         = regex.compile("[\p{Cyrillic}]")
regex_devanagari       = regex.compile("[\p{Devanagari}]")
regex_malayalam        = regex.compile("[\p{Malayalam}]")
regex_other            = regex.compile("[^\p{Arabic}\p{Greek}\p{Han}\p{Hangul}\p{Hebrew}\p{Latin}\p{InLatin_Extended-A}\p{InLatin_Extended-B}\p{InLatin-1_Supplement}\p{InBasic_Latin}\p{Hiragana}\p{Katakana}\p{Cyrillic}\p{Devanagari}\p{Malayalam}]")


class Features(object):
    cols = ["lang1", "lang2", "length1", "length2", 
            "npunct1", "narabic1", "ngreek1", "nhan1", 
            "nhangul1", "nhebrew1", "nlatin1", "nlatin_e_a1", 
            "nlatin_e_b1", "nlatin_sup1", "nbasic_latin1", 
            "nhiragana1", "nkatakana1", "ncyrillic1", 
            "ndevanagari1", "nmalayalam1", "nother1",
            "npunct2", "narabic2", "ngreek2", "nhan2", 
            "nhangul2", "nhebrew2", "nlatin2", "nlatin_e_a2", 
            "nlatin_e_b2", "nlatin_sup2", "nbasic_latin2", 
            "nhiragana2", "nkatakana2", "ncyrillic2", 
            "ndevanagari2", "nmalayalam2", "nother2",
            "ndif1", "freq11", "freq21", "freq31", 
            "ent1", "maxrep1", "maxword1",
            "ndif2", "freq12", "freq22", "freq32", 
            "ent2", "maxrep2", "maxword2",
            "ntok1", "ntok2",
            "poisson1", "poisson2",
            "qmax1", "cov11", "cov21",
            "qmax2", "cov12", "cov22"]       
    optional = ["avg_tok_l1","avg_tok_l2",
                     "npunct_tok1", "npunct_tok2",
                     "comma1", "period1", "semicolon1", "colon1", "doubleapos1", "quot1", "slash1",
                     "comma2", "period2", "semicolon2", "colon2", "doubleapos2", "quot2", "slash2",
                     "numeric_expr1", "numeric proportion_preserved1",
                     "numeric_expr2", "numeric_proportion_preserved2",
                     "uppercase1", "capital_proportion_preserved1",
                     "uppercase2", "capital_proportion_preserved2"]

    def __init__(self, mylist, disable_feat_quest=True):
        self.feat = mylist
        self.titles = list(Features.cols)
        if disable_feat_quest:
            self.titles += Features.optional

    def __str__(self):
        
        print("TITLES: {}".format(len(self.titles)))
        print("FEATURES: {}".format(len(self.feat)))
        result = []
        for i in range(len(self.titles)):
            result.append("{}: {}".format(self.titles[i], self.feat[i]))
        
        return "\n".join(result)  
        
# Generic logistic function
def logistic(x, center, slope, maximum=1.0):
    return maximum/(1.0+math.exp(-slope*(x-center)))

# Stirling approximation to the factorial logarithm, used to rewrite Poisson
# to an exponential of sums of logarithms to improve numerical stability.
def log_stirling(n):
    fn = float(n)
    fn = n * math.log(fn) + math.log(2 * math.pi * fn) / 2 - fn + \
         (fn ** -1) / 12 - (fn ** -3) / 360 + (fn ** -5) / 1260 - \
         (fn ** -7) / 1680 + (fn ** -9) / 1188
    return(fn)

# Likelihood of a particular sentence length ratio given the overall mean
# and the Poisson probability distribution.
def feature_length_poisson(slsentence, tlsentence, ratio):
    try:
        sllen = len(slsentence)
        tllen = len(tlsentence)
        #return  (math.exp(-sllen*ratio) * (sllen*ratio)**tllen )*1.0 / (math.factorial(tllen)*1.0) # original formula, replaced below for numerical stability
        return math.exp(-sllen*ratio + tllen*math.log(sllen*ratio) - log_stirling(tllen))
    except:
        logging.warning("Overflow when computing feature_length_poisson")
        return feature_length_poisson(["a"],["a"],1.0)

# Qmax: probability product of correspondences found (using max probabilty
# rather than alignment).
def feature_dict_qmax(slwords, tlwords, dict_stot, normalize_by_length, treat_oovs, dict_ttos, fv, limit = 20):
    logresult = 0
    
    slwords_s_a = set()
    slwords_s_n = set()
    for i in slwords:
        if regex_alpha.match(i):
           if i in dict_stot.d:
               slwords_s_a.add(i)
        else:
           slwords_s_n.add(i)
    
    tlwords2 = list(tlwords)
    tlwords2.sort(key=len, reverse=True)
    
    if treat_oovs:
        for tlword in tlwords2[0:limit]:
            if tlword not in dict_ttos:
                if fv >= 2:
                    logresult += math.log(0.0000001)
                else:
                    pass # old behavior (it was a bug)
            else:
                t = [dict_stot.get_prob_alpha(slword, tlword) for slword in slwords_s_a]
                t.extend([dict_stot.get_prob_nonalpha(slword, tlword) for slword in slwords_s_n])
                prob = max(t, default = dict_stot.smooth)
                logresult += math.log(prob)
    else:
        for tlword in tlwords2[0:limit]:
            t = [dict_stot.get_prob_alpha(slword, tlword) for slword in slwords_s_a]
            t.extend([dict_stot.get_prob_nonalpha(slword, tlword) for slword in slwords_s_n])
            prob = max(t, default = dict_stot.smooth)
            logresult += math.log(prob)
            

    if normalize_by_length:
        if fv >= 2:
            logresult = float(logresult)/float(min(len(tlwords), limit))
        else:
            # old behavior (it was a bug)
            logresult = float(logresult)/float(max(len(tlwords), limit))

    return math.exp(logresult)


# Coverage
def feature_dict_coverage(slwords, tlwords, dict_stot):
    tlwords_s = set(tlwords)
    slfound = [slword for slword in slwords if slword in dict_stot]
    slwithtrans = [ slword for slword in slfound if  len(set(dict_stot[slword]) & tlwords_s ) >0 ]
    return [ len(slfound)*1.0 / (1+len(slwords)) , len(slwithtrans)*1.0 /(1+len(slfound)) if len(slfound) > 0 else 1.0 ]

# Average length of tokens
# IDEAS: Poisson over this? Poisson over variances of token lengths?
def feature_avg_token_len(words):
    lens=[len(w) for w in words]
    x = sum(lens) / (1+float(len(lens)))
    return logistic(x, 5, 0.5)

# Amount of punctuation marks
def feature_num_punct_marks(words):
    return logistic(len([ w for w in words if regex_punct.match(w) ]), 15, 0.5)

# Number of punctuation marks of each type (as a separate feature)
def feature_num_punct_marks_type(words):
    rvalue=[]
    for PUNCT in [",", ".", ";", ":", "''",  '"', "/"]:
        rvalue.append(len([ word for word in words if word == PUNCT ]))
  
    return [logistic(x, 10, 0.5) for x in rvalue]

# Simplify number (years?)
def simplify_number(numstr):
    if len(numstr) == 4 and numstr[0:2] == "19":
        return numstr[2:]
    else:
        return numstr

# returns 2 values: number of numberic expressions in slsentence, and proportion of them found in tlsentence
def feature_number_preservation(slwords, tlwords):
    numbersSL=set()
    numbersTL=set()
    for tok in slwords:
        if re.match(r"(^[\d].*$|^.*[\d]$)", tok) != None:
            parts=tok.split("-")
            for tokp in parts:
                candidate = simplify_number(re.sub(r"[^\d]", "", tokp))
                if candidate != "":
                    numbersSL.add(candidate)
    for tok in tlwords:
        if re.match(r"(^[\d].*$|^.*[\d]$)", tok) != None:
            parts=tok.split("-")
            for tokp in parts:
                candidate = simplify_number(re.sub(r"[^\d]", "", tokp))
                if candidate != "":
                    numbersTL.add(candidate)
    intersection = numbersSL & numbersTL
    if len(numbersSL) > 0:
        prop=len(intersection)*1.0/(1+len(numbersSL))
    else:
        prop=1.0

    return len(numbersSL), prop

# Eval the preservation of the capitalization between source and target
def feature_capitalized_preservation(slwords, tlwords):
    tlwords_s = set(tlwords)
    slcaps= [ slword for slword in slwords if slwords[0].lower() != slwords[0] ]
    slcapsfound = [slword for slword in slcaps if slword in tlwords_s]
    return [ logistic(len(slcaps), 5, 0.7), len(slcapsfound) * 1.0/len(slcaps) if len(slcaps) > 0 else 1.0 ]

# Language detected
def feature_language(sentence, code):
    reliable = False
    bytes = 0
    details = ()
 
    try:
        reliable, bytes, details = pycld2.detect(sentence)
    except:
        sent2 = "".join(filter(lambda x: x in string.printable, sentence))
        reliable, bytes, details = pycld2.detect(sent2)
        
    if not reliable:
        return 0.0
    if details[0][1] != code:
        return 0.0
    else:
        return float(details[0][2])/100.0

# Sentence length, normalized using a logistic function
def feature_sentence_length(sentence):
    x = float(len(sentence))
    return logistic(x, 40, 0.1)

# Measure number of characters of main unicode classes
def feature_character_class_dist(sentence):
    result = []
    result.append(len(regex_punctuation.findall(sentence)))
    result.append(len(regex_arabic.findall(sentence)))
    result.append(len(regex_greek.findall(sentence)))
    result.append(len(regex_han.findall(sentence)))
    result.append(len(regex_hangul.findall(sentence)))
    result.append(len(regex_hebrew.findall(sentence)))
    result.append(len(regex_latin.findall(sentence)))
    result.append(len(regex_latin_extended_a.findall(sentence)))
    result.append(len(regex_latin_extended_b.findall(sentence)))
    result.append(len(regex_latin_supplement.findall(sentence)))
    result.append(len(regex_basic_latin.findall(sentence)))
    result.append(len(regex_hiragana.findall(sentence)))
    result.append(len(regex_katakana.findall(sentence)))
    result.append(len(regex_cyrillic.findall(sentence)))
    result.append(len(regex_devanagari.findall(sentence)))
    result.append(len(regex_malayalam.findall(sentence)))
    result.append(len(regex_other.findall(sentence)))
    
    return [logistic(x, 100, 0.4) for x in result]


def entropy(s):
    l = float(len(s))
    return -sum(map(lambda a: (a/l)*math.log2(a/l), Counter(s).values()))

def feature_character_measurements(sentence):
    res = []
    
    # Number of different characters
    res.append(logistic(len(set(sentence)), 40, 0.4))
    
    # Number of 3 most frequent characters, normalized by sentence length
    c = Counter(list(sentence)).most_common(3)
    
    while len(c) != 3:
        c.append(("", 0))
        
    res.extend([float(i[1])/(1.0 + float(len(sentence))) for i in c])
    
    # Entropy of the string
    res.append(logistic(entropy(sentence), 5, 0.2))
   
    # Max number of consecutive repetitions of the same character
    repetitions = [len(i[0]) for i in re_repetition.findall(sentence)]
    x = 0 if len(repetitions) == 0 else max(repetitions)
    res.append(logistic(x, 5, 0.7))
    
    # Length of the longest pseudo-word (blanks only)
    lengths = [len(i) for i in sentence.split(" ")]
    x = 0 if len(lengths) == 0 else max(lengths)
    res.append(logistic(x, 30, 0.4))
    
    return res
    
# Main feature function: uses program options to return a suitable set of
# features at the output
def feature_extract(srcsen, trgsen, tokenize_l, tokenize_r, args):
    length_ratio = args.length_ratio
    dict12 = args.dict_sl_tl
    dict21 = args.dict_tl_sl
    normalize_by_length = args.normalize_by_length 
    qmax_limit = args.qmax_limit
    treat_oovs = args.treat_oovs
    disable_features_quest = args.disable_features_quest
    lang1 = args.source_lang
    lang2 = args.target_lang
    fv    = args.fv
    
#    parts = row.strip().split("\t")

#    if len(parts) == 1:
#        parts.append("")
        
    # Sentence tokenization, with and without capital letters
    tokenize_l.writeline(srcsen.rstrip('\n'))
    tokenize_r.writeline(trgsen.rstrip('\n'))
    left_sentence_orig_tok  = [no_escaping(t) for t in tokenize_l.readline().rstrip('\n').split()][0:250]
    right_sentence_orig_tok = [no_escaping(t) for t in tokenize_r.readline().rstrip('\n').split()][0:250]
    left_sentence_tok =  [i.lower() for i in left_sentence_orig_tok]
    right_sentence_tok = [i.lower() for i in right_sentence_orig_tok]

    features = []
     
    features.append(feature_language(srcsen, lang1))
    features.append(feature_language(trgsen, lang2))
    features.append(feature_sentence_length(srcsen))    
    features.append(feature_sentence_length(trgsen))    
    features.extend(feature_character_class_dist(srcsen))    
    features.extend(feature_character_class_dist(trgsen))    
    features.extend(feature_character_measurements(srcsen))
    features.extend(feature_character_measurements(trgsen))
    features.append(feature_sentence_length(left_sentence_tok))
    features.append(feature_sentence_length(right_sentence_tok))
    features.append(feature_length_poisson(left_sentence_tok, right_sentence_tok, length_ratio))
    features.append(feature_length_poisson(right_sentence_tok, left_sentence_tok, 1.0/length_ratio))
    features.append(feature_dict_qmax(left_sentence_tok, right_sentence_tok, dict12, normalize_by_length, treat_oovs, dict21, fv, qmax_limit))
    features.extend(feature_dict_coverage(left_sentence_tok, right_sentence_tok, dict12))
    features.append(feature_dict_qmax(right_sentence_tok, left_sentence_tok, dict21, normalize_by_length, treat_oovs, dict12, fv, qmax_limit))
    features.extend(feature_dict_coverage(right_sentence_tok, left_sentence_tok, dict21))
    if disable_features_quest:
        # Average token length
        features.append(feature_avg_token_len(left_sentence_tok))
        features.append(feature_avg_token_len(right_sentence_tok))

        # Number of punctuation marks
        features.append(feature_num_punct_marks(left_sentence_tok))
        features.append(feature_num_punct_marks(right_sentence_tok))

        # Number of punctuation marks of each type: dot, comma, colon,
        # semicolon, double quotes, single quotes
        features.extend(feature_num_punct_marks_type(left_sentence_tok))
        features.extend(feature_num_punct_marks_type(right_sentence_tok))

        # Numeric expression preservation
        features.extend(feature_number_preservation(left_sentence_tok, right_sentence_tok))
        features.extend(feature_number_preservation(right_sentence_tok, left_sentence_tok))

        # Capitalized letter preservation
        features.extend(feature_capitalized_preservation(left_sentence_orig_tok, right_sentence_orig_tok))
        features.extend(feature_capitalized_preservation(left_sentence_orig_tok, right_sentence_orig_tok))
     
    return features<|MERGE_RESOLUTION|>--- conflicted
+++ resolved
@@ -8,10 +8,7 @@
 import random
 import string
 
-<<<<<<< HEAD
-=======
 FEATURES_VERSION = 2
->>>>>>> 2e0b6934
 
 #Allows to load modules while inside or outside the package
 try:
